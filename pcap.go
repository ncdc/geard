--- conflicted
+++ resolved
@@ -24,8 +24,6 @@
 	cptr *C.pcap_t
 }
 
-type pcapError struct{ string }
-
 type Stat struct {
 	PacketsReceived  uint32
 	PacketsDropped   uint32
@@ -45,18 +43,13 @@
 	// TODO: add broadcast + PtP dst ?
 }
 
-<<<<<<< HEAD
+func (p *Pcap) Next() (pkt *Packet) { 
+	rv, _ := p.NextEx()
+	return rv
+}
+
+// Openlive opens a device and returns a *Pcap handler
 func Openlive(device string, snaplen int32, promisc bool, timeout_ms int32) (handle *Pcap, err error) {
-=======
-func Version() string               { return C.GoString(C.pcap_lib_version()) }
-func (p *Pcap) Datalink() int       { return int(C.pcap_datalink(p.cptr)) }
-func (e *pcapError) Error() string  { return e.string }
-func (p *Pcap) Geterror() error     { return &pcapError{C.GoString(C.pcap_geterr(p.cptr))} }
-func (p *Pcap) Next() (pkt *Packet) { rv, _ := p.NextEx(); return rv }
-
-// Openlive opens a device and returns a *Pcap handler
-func OpenLive(device string, snaplen int32, promisc bool, timeout_ms int32) (handle *Pcap, err error) {
->>>>>>> 43544f4d
 	var buf *C.char
 	buf = (*C.char)(C.calloc(ERRBUF_SIZE, 1))
 	h := new(Pcap)
@@ -71,11 +64,7 @@
 	h.cptr = C.pcap_open_live(dev, C.int(snaplen), C.int(pro), C.int(timeout_ms), buf)
 	if nil == h.cptr {
 		handle = nil
-<<<<<<< HEAD
 		err = errors.New(C.GoString(buf))
-=======
-		err = &pcapError{C.GoString(buf)}
->>>>>>> 43544f4d
 	} else {
 		handle = h
 	}
@@ -83,12 +72,7 @@
 	return
 }
 
-<<<<<<< HEAD
 func Openoffline(file string) (handle *Pcap, err error) {
-=======
-// Openoffline
-func OpenOffline(file string) (handle *Pcap, err error) {
->>>>>>> 43544f4d
 	var buf *C.char
 	buf = (*C.char)(C.calloc(ERRBUF_SIZE, 1))
 	h := new(Pcap)
@@ -99,11 +83,7 @@
 	h.cptr = C.pcap_open_offline(cf, buf)
 	if nil == h.cptr {
 		handle = nil
-<<<<<<< HEAD
 		err = errors.New(C.GoString(buf))
-=======
-		err = &pcapError{C.GoString(buf)}
->>>>>>> 43544f4d
 	} else {
 		handle = h
 	}
@@ -138,7 +118,6 @@
 	return
 }
 
-<<<<<<< HEAD
 func (p *Pcap) Close() {
 	C.pcap_close(p.cptr)
 }
@@ -147,8 +126,6 @@
 	return errors.New(C.GoString(C.pcap_geterr(p.cptr)))
 }
 
-=======
->>>>>>> 43544f4d
 func (p *Pcap) Getstats() (stat *Stat, err error) {
 	var cstats _Ctype_struct_pcap_stat
 	if -1 == C.pcap_stats(p.cptr, &cstats) {
@@ -179,7 +156,6 @@
 	return nil
 }
 
-<<<<<<< HEAD
 func Version() string {
 	return C.GoString(C.pcap_lib_version())
 }
@@ -188,8 +164,6 @@
 	return int(C.pcap_datalink(p.cptr))
 }
 
-=======
->>>>>>> 43544f4d
 func (p *Pcap) Setdatalink(dlt int) error {
 	if -1 == C.pcap_set_datalink(p.cptr, C.int(dlt)) {
 		return p.Geterror()
