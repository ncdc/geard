--- conflicted
+++ resolved
@@ -28,7 +28,6 @@
 
 function list-examples
 {
-<<<<<<< HEAD
     echo "cli list-containers"
     echo "cli build-image git://github.com/pmorie/simple-html pmorie/fedora-mock test-app"
     echo "cli container test-app 0001 8080:6000  # internal:external"
@@ -37,16 +36,8 @@
     echo "cli log 0001"
     echo "cli repository not-implemented"
     echo "cli environment not-implemented"
-=======
-    echo "list-containers"
-    echo "build-image git://github.com/pmorie/simple-html pmorie/fedora-mock test-app"
-    echo "container test-app 0001"
-    echo "started 0001"
-    echo "stopped 0001"
-    echo "log 0001"
-    echo "repository <container_id> [<git url>]"
-    echo "environment <environment_id> <key> <value>"
->>>>>>> 406a3b26
+    echo "cli repository <container_id> [<git url>]"
+    echo "cli environment <environment_id> <key> <value>"
 }
 
 # This can take a minute
